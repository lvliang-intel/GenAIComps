# Copyright (C) 2024 Intel Corporation
# SPDX-License-Identifier: Apache-2.0

services:
  nginx:
    build:
      dockerfile: comps/third_parties/nginx/src/Dockerfile
    image: ${REGISTRY:-opea}/nginx:${TAG:-latest}
  embedding-multimodal-clip:
    build:
      dockerfile: comps/third_parties/clip/src/Dockerfile
    image: ${REGISTRY:-opea}/embedding-multimodal-clip:${TAG:-latest}
  embedding-multimodal-bridgetower:
    build:
      dockerfile: comps/third_parties/bridgetower/src/Dockerfile
    image: ${REGISTRY:-opea}/embedding-multimodal-bridgetower:${TAG:-latest}
  embedding-multimodal-bridgetower-gaudi:
    build:
      dockerfile: comps/third_parties/bridgetower/src/Dockerfile.intel_hpu
    image: ${REGISTRY:-opea}/embedding-multimodal-bridgetower-gaudi:${TAG:-latest}
  pathway:
    build:
      dockerfile: comps/third_parties/pathway/src/Dockerfile
    image: ${REGISTRY:-opea}/pathway:${TAG:-latest}
  wav2lip:
    build:
      dockerfile: comps/third_parties/wav2lip/src/Dockerfile
    image: ${REGISTRY:-opea}/wav2lip:${TAG:-latest}
  wav2lip-gaudi:
    build:
      dockerfile: comps/third_parties/wav2lip/src/Dockerfile.intel_hpu
    image: ${REGISTRY:-opea}/wav2lip-gaudi:${TAG:-latest}
  vllm-arc:
    build:
      dockerfile: comps/third_parties/vllm/src/Dockerfile.intel_gpu
    image: ${REGISTRY:-opea}/vllm-arc:${TAG:-latest}
  vllm-openvino:
    build:
      context: vllm-openvino
      dockerfile: Dockerfile.openvino
    image: ${REGISTRY:-opea}/vllm-openvino:${TAG:-latest}
  vllm-gaudi:
    build:
      context: vllm-fork
      dockerfile: Dockerfile.hpu
    shm_size: '128g'
    image: ${REGISTRY:-opea}/vllm-gaudi:${TAG:-latest}
<<<<<<< HEAD
  ipex-llm:
    build:
      context: ipex-llm
      dockerfile: comps/third_parties/ipex/src/Dockerfile
    image: ${REGISTRY:-opea}/ipex-llm:${TAG:-latest}
=======
  vllm-rocm:
    build:
      dockerfile: comps/third_parties/vllm/src/Dockerfile.amd_gpu
    shm_size: '128g'
    image: ${REGISTRY:-opea}/vllm-rocm:${TAG:-latest}
>>>>>>> b2b79080
<|MERGE_RESOLUTION|>--- conflicted
+++ resolved
@@ -45,16 +45,13 @@
       dockerfile: Dockerfile.hpu
     shm_size: '128g'
     image: ${REGISTRY:-opea}/vllm-gaudi:${TAG:-latest}
-<<<<<<< HEAD
-  ipex-llm:
-    build:
-      context: ipex-llm
-      dockerfile: comps/third_parties/ipex/src/Dockerfile
-    image: ${REGISTRY:-opea}/ipex-llm:${TAG:-latest}
-=======
   vllm-rocm:
     build:
       dockerfile: comps/third_parties/vllm/src/Dockerfile.amd_gpu
     shm_size: '128g'
     image: ${REGISTRY:-opea}/vllm-rocm:${TAG:-latest}
->>>>>>> b2b79080
+  ipex-llm:
+    build:
+      context: ipex-llm
+      dockerfile: comps/third_parties/ipex/src/Dockerfile
+    image: ${REGISTRY:-opea}/ipex-llm:${TAG:-latest}