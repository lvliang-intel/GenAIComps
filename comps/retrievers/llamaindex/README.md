# Retriever Microservice

This retriever microservice is a highly efficient search service designed for handling and retrieving embedding vectors. It operates by receiving an embedding vector as input and conducting a similarity search against vectors stored in a VectorDB database. Users must specify the VectorDB's URL and the index name, and the service searches within that index to find documents with the highest similarity to the input vector.

The service primarily utilizes similarity measures in vector space to rapidly retrieve contentually similar documents. The vector-based retrieval approach is particularly suited for handling large datasets, offering fast and accurate search results that significantly enhance the efficiency and quality of information retrieval.

Overall, this microservice provides robust backend support for applications requiring efficient similarity searches, playing a vital role in scenarios such as recommendation systems, information retrieval, or any other context where precise measurement of document similarity is crucial.

# 🚀1. Start Microservice with Python (Option 1)

To start the retriever microservice, you must first install the required python packages.

## 1.1 Install Requirements

```bash
pip install -r requirements.txt
```

## 1.2 Setup VectorDB Service

You need to setup your own VectorDB service (Redis in this example), and ingest your knowledge documents into the vector database.

As for Redis, you could start a docker container using the following commands.
Remember to ingest data into it manually.

```bash
docker run -d --name="redis-vector-db" -p 6379:6379 -p 8001:8001 redis/redis-stack:7.2.0-v9
```

And then ingest data into the Redis VectorDB using the methods described in the dataprep microservice.

<<<<<<< HEAD

=======
>>>>>>> 49a5ad45
## 1.3 Start Retriever Service

```bash
python retriever_redis.py
```

# 🚀2. Start Microservice with Docker (Option 2)

## 2.1 Setup Environment Variables

```bash
export REDIS_URL="redis://${your_ip}:6379"
export INDEX_NAME=${your_index_name}
export LANGCHAIN_TRACING_V2=true
export LANGCHAIN_API_KEY=${your_langchain_api_key}
export LANGCHAIN_PROJECT="opea/retrievers"
```

## 2.2 Build Docker Image

```bash
cd ../../
docker build -t opea/retriever-redis-llamaindex:latest --build-arg https_proxy=$https_proxy --build-arg http_proxy=$http_proxy -f comps/retrievers/llamaindex/docker/Dockerfile .
```

To start a docker container, you have two options:

- A. Run Docker with CLI
- B. Run Docker with Docker Compose

You can choose one as needed.

## 2.3 Run Docker with CLI (Option A)

```bash
docker run -d --name="retriever-redis-server" -p 7000:7000 --ipc=host -e http_proxy=$http_proxy -e https_proxy=$https_proxy -e REDIS_URL=$REDIS_URL -e INDEX_NAME=$INDEX_NAME opea/retriever-redis:latest
```

## 2.4 Run Docker with Docker Compose (Option B)

```bash
cd llamaindex/docker
docker compose -f docker_compose_retriever.yaml up -d
```

# 🚀3. Consume Retriever Service

## 3.1 Check Service Status

```bash
curl http://localhost:7000/v1/health_check \
  -X GET \
  -H 'Content-Type: application/json'
```

## 3.2 Consume Retriever Service

To consume the Retriever Microservice, you can generate a mock embedding vector of length 768 with Python.

```bash
your_embedding=$(python -c "import random; embedding = [random.uniform(-1, 1) for _ in range(768)]; print(embedding)")
curl http://${your_ip}:7000/v1/retrieval \
  -X POST \
  -d "{\"text\":\"What is the revenue of Nike in 2023?\",\"embedding\":${your_embedding}}" \
  -H 'Content-Type: application/json'
```<|MERGE_RESOLUTION|>--- conflicted
+++ resolved
@@ -29,10 +29,6 @@
 
 And then ingest data into the Redis VectorDB using the methods described in the dataprep microservice.
 
-<<<<<<< HEAD
-
-=======
->>>>>>> 49a5ad45
 ## 1.3 Start Retriever Service
 
 ```bash
