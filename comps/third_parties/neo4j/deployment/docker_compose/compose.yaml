# Copyright (C) 2024 Intel Corporation
# SPDX-License-Identifier: Apache-2.0

services:
  neo4j-apoc:
    image: neo4j:latest
    container_name: neo4j-apoc
    volumes:
        - /$HOME/neo4j/logs:/logs
        - /$HOME/neo4j/config:/config
        - /$HOME/neo4j/data:/data
        - /$HOME/neo4j/plugins:/plugins
    ipc: host
    environment:
      - no_proxy=${no_proxy}
      - http_proxy=${http_proxy}
      - https_proxy=${https_proxy}
      - NEO4J_AUTH=${NEO4J_USERNAME}/${NEO4J_PASSWORD}
      - NEO4J_PLUGINS=["apoc"]
      - NEO4J_apoc_export_file_enabled=true
      - NEO4J_apoc_import_file_enabled=true
      - NEO4J_apoc_import_file_use__neo4j__config=true
      - NEO4J_dbms_security_procedures_unrestricted=apoc.\*
    ports:
      - "7474:7474"
      - "7687:7687"
    restart: always
<<<<<<< HEAD
    healthcheck:
      test: wget http://localhost:7474 || exit 1
      interval: 5s
      timeout: 10s
      retries: 20
      start_period: 3s
=======

  neo4j-vector-db:
    image: neo4j/neo4j
    container_name: neo4j-graph-db
    ports:
      - "6337:6337"
      - "6338:6338"
    environment:
      - no_proxy=${no_proxy}
      - http_proxy=${http_proxy}
      - https_proxy=${https_proxy}
>>>>>>> b1fc55fb
<|MERGE_RESOLUTION|>--- conflicted
+++ resolved
@@ -25,23 +25,9 @@
       - "7474:7474"
       - "7687:7687"
     restart: always
-<<<<<<< HEAD
     healthcheck:
       test: wget http://localhost:7474 || exit 1
       interval: 5s
       timeout: 10s
       retries: 20
-      start_period: 3s
-=======
-
-  neo4j-vector-db:
-    image: neo4j/neo4j
-    container_name: neo4j-graph-db
-    ports:
-      - "6337:6337"
-      - "6338:6338"
-    environment:
-      - no_proxy=${no_proxy}
-      - http_proxy=${http_proxy}
-      - https_proxy=${https_proxy}
->>>>>>> b1fc55fb
+      start_period: 3s