--- conflicted
+++ resolved
@@ -10,11 +10,7 @@
 
 import torch
 from pydantic import BaseModel, ConfigDict, Field
-<<<<<<< HEAD
 from typing_extensions import Annotated
-=======
-from typing_extensions import Annotated, Literal
->>>>>>> 5e3fba06
 
 
 # from vllm.sampling_params import SamplingParams
