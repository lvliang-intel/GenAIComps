--- conflicted
+++ resolved
@@ -34,25 +34,9 @@
 
         def stream_generator():
             chat_response = ""
-<<<<<<< HEAD
             for text in llm.stream(input.query):
                 chat_response += text
                 chunk_repr = repr(text.encode("utf-8"))
-=======
-            response = client.completions.create(
-                model="xft",
-                prompt=input.query,
-                max_tokens=input.max_new_tokens,
-                temperature=input.temperature,
-                top_p=input.top_p,
-                n=input.top_k,
-                frequency_penalty=input.repetition_penalty,
-                stream=input.streaming,
-            )
-            for chunk in response:
-                chat_response += chunk.choices[0].delta.content
-                chunk_repr = repr(chunk.choices[0].delta.content.encode("utf-8"))
->>>>>>> 6a4e34f5
                 print(f"[llm - chat_stream] chunk:{chunk_repr}")
                 yield f"data: {chunk_repr}\n\n"
             print(f"[llm - chat_stream] stream response: {chat_response}")
@@ -60,19 +44,7 @@
 
         return StreamingResponse(stream_generator(), media_type="text/event-stream")
     else:
-<<<<<<< HEAD
         response = llm.invoke(input.query)
-=======
-        response = client.completions.create(
-            model="xft",
-            prompt=input.query,
-            max_tokens=input.max_new_tokens,
-            temperature=input.temperature,
-            top_p=input.top_p,
-            n=input.top_k,
-            frequency_penalty=input.repetition_penalty,
-        )
->>>>>>> 6a4e34f5
         return GeneratedDoc(text=response, prompt=input.query)
 
 
