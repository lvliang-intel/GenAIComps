# Copyright (C) 2024 Intel Corporation
# SPDX-License-Identifier: Apache-2.0

import os
import time

from fastapi.responses import StreamingResponse
from huggingface_hub import AsyncInferenceClient
from langsmith import traceable

from comps import (
    GeneratedDoc,
    LLMParamsDoc,
    ServiceType,
    opea_microservices,
    register_microservice,
    register_statistics,
    statistics_dict,
)


@register_microservice(
    name="opea_service@llm_tgi",
    service_type=ServiceType.LLM,
    endpoint="/v1/chat/completions",
    host="0.0.0.0",
    port=9000,
)
@traceable(run_type="llm")
@register_statistics(names=["opea_service@llm_tgi"])
async def llm_generate(input: LLMParamsDoc):
    stream_gen_time = []
    start = time.time()
<<<<<<< HEAD
    llm_endpoint = os.getenv("TGI_LLM_ENDPOINT", "http://localhost:8080")
    llm = HuggingFaceEndpoint(
        endpoint_url=llm_endpoint,
        max_new_tokens=input.max_new_tokens,
        top_k=input.top_k,
        top_p=input.top_p,
        typical_p=input.typical_p,
        temperature=input.temperature,
        repetition_penalty=input.repetition_penalty,
        streaming=input.streaming,
        timeout=600,
    )
    if input.streaming:
        stream_gen_time = []
=======
    if input.streaming:
>>>>>>> 6fb77432

        async def stream_generator():
            chat_response = ""
            text_generation = await llm.text_generation(
                prompt=input.query,
                stream=input.streaming,
                max_new_tokens=input.max_new_tokens,
                repetition_penalty=input.repetition_penalty,
                temperature=input.temperature,
                top_k=input.top_k,
                top_p=input.top_p,
            )
            async for text in text_generation:
                stream_gen_time.append(time.time() - start)
                chat_response += text
                chunk_repr = repr(text.encode("utf-8"))
                print(f"[llm - chat_stream] chunk:{chunk_repr}")
                yield f"data: {chunk_repr}\n\n"
            print(f"[llm - chat_stream] stream response: {chat_response}")
            statistics_dict["opea_service@llm_tgi"].append_latency(stream_gen_time[-1], stream_gen_time[0])
            yield "data: [DONE]\n\n"

        return StreamingResponse(stream_generator(), media_type="text/event-stream")
    else:
        response = await llm.text_generation(
            prompt=input.query,
            stream=input.streaming,
            max_new_tokens=input.max_new_tokens,
            repetition_penalty=input.repetition_penalty,
            temperature=input.temperature,
            top_k=input.top_k,
            top_p=input.top_p,
        )
        statistics_dict["opea_service@llm_tgi"].append_latency(time.time() - start, None)
        return GeneratedDoc(text=response, prompt=input.query)


if __name__ == "__main__":
    llm_endpoint = os.getenv("TGI_LLM_ENDPOINT", "http://localhost:8080")
    llm = AsyncInferenceClient(
        model=llm_endpoint,
        timeout=600,
    )
    opea_microservices["opea_service@llm_tgi"].start()<|MERGE_RESOLUTION|>--- conflicted
+++ resolved
@@ -31,25 +31,7 @@
 async def llm_generate(input: LLMParamsDoc):
     stream_gen_time = []
     start = time.time()
-<<<<<<< HEAD
-    llm_endpoint = os.getenv("TGI_LLM_ENDPOINT", "http://localhost:8080")
-    llm = HuggingFaceEndpoint(
-        endpoint_url=llm_endpoint,
-        max_new_tokens=input.max_new_tokens,
-        top_k=input.top_k,
-        top_p=input.top_p,
-        typical_p=input.typical_p,
-        temperature=input.temperature,
-        repetition_penalty=input.repetition_penalty,
-        streaming=input.streaming,
-        timeout=600,
-    )
     if input.streaming:
-        stream_gen_time = []
-=======
-    if input.streaming:
->>>>>>> 6fb77432
-
         async def stream_generator():
             chat_response = ""
             text_generation = await llm.text_generation(
