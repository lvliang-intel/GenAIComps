# Copyright (C) 2024 Intel Corporation
# SPDX-License-Identifier: Apache-2.0

import os
import time

from fastapi.responses import StreamingResponse
from huggingface_hub import AsyncInferenceClient
from langsmith import traceable

from comps import (
    GeneratedDoc,
    LLMParamsDoc,
    ServiceType,
    opea_microservices,
    register_microservice,
    register_statistics,
    statistics_dict,
)


@register_microservice(
    name="opea_service@llm_tgi",
    service_type=ServiceType.LLM,
    endpoint="/v1/chat/completions",
    host="0.0.0.0",
    port=9000,
)
@traceable(run_type="llm")
<<<<<<< HEAD
async def llm_generate(input: LLMParamsDoc):
    if input.streaming:
        async def stream_generator():
            chat_response = ""
            text_generation = await llm.text_generation(prompt=input.query,
                                                  stream=input.streaming,
                                                  max_new_tokens=input.max_new_tokens,
                                                  repetition_penalty=input.repetition_penalty,
                                                  temperature=input.temperature,
                                                  top_k=input.top_k,
                                                  top_p=input.top_p)
            async for text in text_generation:
=======
@register_statistics(names=["opea_service@llm_tgi"])
def llm_generate(input: LLMParamsDoc):
    start = time.time()
    llm_endpoint = os.getenv("TGI_LLM_ENDPOINT", "http://localhost:8080")
    llm = HuggingFaceEndpoint(
        endpoint_url=llm_endpoint,
        max_new_tokens=input.max_new_tokens,
        top_k=input.top_k,
        top_p=input.top_p,
        typical_p=input.typical_p,
        temperature=input.temperature,
        repetition_penalty=input.repetition_penalty,
        streaming=input.streaming,
        timeout=600,
    )

    if input.streaming:

        stream_gen_time = []

        async def stream_generator():
            chat_response = ""
            async for text in llm.astream(input.query):
                stream_gen_time.append(time.time() - start)
>>>>>>> 0dedc28a
                chat_response += text
                chunk_repr = repr(text.encode("utf-8"))
                print(f"[llm - chat_stream] chunk:{chunk_repr}")
                yield f"data: {chunk_repr}\n\n"
            print(f"[llm - chat_stream] stream response: {chat_response}")
            statistics_dict["opea_service@llm_tgi"].append_latency(stream_gen_time[-1], stream_gen_time[0])
            yield "data: [DONE]\n\n"

        return StreamingResponse(stream_generator(), media_type="text/event-stream")
    else:
<<<<<<< HEAD
        response = await llm.text_generation(prompt=input.query,
                                             stream=input.streaming,
                                             max_new_tokens=input.max_new_tokens,
                                             repetition_penalty=input.repetition_penalty,
                                             temperature=input.temperature,
                                             top_k=input.top_k,
                                             top_p=input.top_p)
=======
        response = llm.invoke(input.query)
        statistics_dict["opea_service@llm_tgi"].append_latency(time.time() - start, None)
>>>>>>> 0dedc28a
        return GeneratedDoc(text=response, prompt=input.query)


if __name__ == "__main__":
    llm_endpoint = os.getenv("TGI_LLM_ENDPOINT", "http://localhost:8080")
    llm = AsyncInferenceClient(
        model=llm_endpoint,
        timeout=600,
    )
    opea_microservices["opea_service@llm_tgi"].start()<|MERGE_RESOLUTION|>--- conflicted
+++ resolved
@@ -27,8 +27,9 @@
     port=9000,
 )
 @traceable(run_type="llm")
-<<<<<<< HEAD
 async def llm_generate(input: LLMParamsDoc):
+    stream_gen_time = []
+    start = time.time()
     if input.streaming:
         async def stream_generator():
             chat_response = ""
@@ -40,32 +41,7 @@
                                                   top_k=input.top_k,
                                                   top_p=input.top_p)
             async for text in text_generation:
-=======
-@register_statistics(names=["opea_service@llm_tgi"])
-def llm_generate(input: LLMParamsDoc):
-    start = time.time()
-    llm_endpoint = os.getenv("TGI_LLM_ENDPOINT", "http://localhost:8080")
-    llm = HuggingFaceEndpoint(
-        endpoint_url=llm_endpoint,
-        max_new_tokens=input.max_new_tokens,
-        top_k=input.top_k,
-        top_p=input.top_p,
-        typical_p=input.typical_p,
-        temperature=input.temperature,
-        repetition_penalty=input.repetition_penalty,
-        streaming=input.streaming,
-        timeout=600,
-    )
-
-    if input.streaming:
-
-        stream_gen_time = []
-
-        async def stream_generator():
-            chat_response = ""
-            async for text in llm.astream(input.query):
                 stream_gen_time.append(time.time() - start)
->>>>>>> 0dedc28a
                 chat_response += text
                 chunk_repr = repr(text.encode("utf-8"))
                 print(f"[llm - chat_stream] chunk:{chunk_repr}")
@@ -76,7 +52,6 @@
 
         return StreamingResponse(stream_generator(), media_type="text/event-stream")
     else:
-<<<<<<< HEAD
         response = await llm.text_generation(prompt=input.query,
                                              stream=input.streaming,
                                              max_new_tokens=input.max_new_tokens,
@@ -84,10 +59,7 @@
                                              temperature=input.temperature,
                                              top_k=input.top_k,
                                              top_p=input.top_p)
-=======
-        response = llm.invoke(input.query)
         statistics_dict["opea_service@llm_tgi"].append_latency(time.time() - start, None)
->>>>>>> 0dedc28a
         return GeneratedDoc(text=response, prompt=input.query)
 
 
