# Copyright (C) 2024 Intel Corporation
# SPDX-License-Identifier: Apache-2.0

import json
import os
from pathlib import Path
from typing import List, Optional, Union
from urllib.parse import urlparse

import psycopg2
from config import CHUNK_OVERLAP, CHUNK_SIZE, EMBED_MODEL, INDEX_NAME, PG_CONNECTION_STRING
from fastapi import Body, File, Form, HTTPException, UploadFile
from langchain.text_splitter import RecursiveCharacterTextSplitter
from langchain_community.embeddings import HuggingFaceBgeEmbeddings, HuggingFaceHubEmbeddings
from langchain_community.vectorstores import PGVector

from comps import DocPath, opea_microservices, register_microservice
from comps.dataprep.utils import (
    create_upload_folder,
    document_loader,
    encode_filename,
    get_file_structure,
    get_separators,
    parse_html,
    remove_folder_with_ignore,
    save_content_to_local_disk,
)

tei_embedding_endpoint = os.getenv("TEI_ENDPOINT")
upload_folder = "./uploaded_files/"


async def save_file_to_local_disk(save_path: str, file):
    save_path = Path(save_path)
    with save_path.open("wb") as fout:
        try:
            content = await file.read()
            fout.write(content)
        except Exception as e:
            print(f"Write file failed. Exception: {e}")
            raise HTTPException(status_code=500, detail=f"Write file {save_path} failed. Exception: {e}")


def delete_embeddings(doc_name):
    """Get all ids from a vectorstore."""
    try:
        result = urlparse(PG_CONNECTION_STRING)
        username = result.username
        password = result.password
        database = result.path[1:]
        hostname = result.hostname
        port = result.port

        connection = psycopg2.connect(database=database, user=username, password=password, host=hostname, port=port)

        # Create a cursor object to execute SQL queries
        print(f"Deleting {doc_name} from vectorstore")

        cur = connection.cursor()
        if doc_name == "all":
            cur.execute(
                "DELETE FROM langchain_pg_collection lpe WHERE lpe.name = %(index_name)s",
                {"index_name": INDEX_NAME},
            )
        else:
            cur.execute(
                "DELETE  FROM langchain_pg_embedding lpe WHERE lpe.uuid in (SELECT lpc.uuid\
                    FROM langchain_pg_embedding lpc where lpc.cmetadata ->> 'doc_name' = %(doc_name)s)",
                {"doc_name": doc_name},
            )

        connection.commit()  # commit the transaction
        cur.close()

        return True

    except psycopg2.Error as e:
        print(f"Error deleting document from vectorstore: {e}")
        return False

    except Exception as e:
        print(f"An unexpected error occurred: {e}")
        return False


def ingest_doc_to_pgvector(doc_path: DocPath):
    """Ingest document to PGVector."""
    doc_path = doc_path.path
    print(f"Parsing document {doc_path}.")

    text_splitter = RecursiveCharacterTextSplitter(
        chunk_size=CHUNK_SIZE, chunk_overlap=CHUNK_OVERLAP, add_start_index=True, separators=get_separators()
    )
    content = document_loader(doc_path)
    chunks = text_splitter.split_text(content)
    print("Done preprocessing. Created ", len(chunks), " chunks of the original pdf")
    print("PG Connection", PG_CONNECTION_STRING)
    metadata = [dict({"doc_name": str(doc_path)})]

    # Create vectorstore
    if tei_embedding_endpoint:
        # create embeddings using TEI endpoint service
        embedder = HuggingFaceHubEmbeddings(model=tei_embedding_endpoint)
    else:
        # create embeddings using local embedding model
        embedder = HuggingFaceBgeEmbeddings(model_name=EMBED_MODEL)

    # Batch size
    batch_size = 32
    num_chunks = len(chunks)
    for i in range(0, num_chunks, batch_size):
        batch_chunks = chunks[i : i + batch_size]
        batch_texts = batch_chunks

        _ = PGVector.from_texts(
            texts=batch_texts,
            embedding=embedder,
            metadatas=metadata,
            collection_name=INDEX_NAME,
            connection_string=PG_CONNECTION_STRING,
        )
        print(f"Processed batch {i//batch_size + 1}/{(num_chunks-1)//batch_size + 1}")
    return True


async def ingest_link_to_pgvector(link_list: List[str]):
    # Create vectorstore
    if tei_embedding_endpoint:
        # create embeddings using TEI endpoint service
        embedder = HuggingFaceHubEmbeddings(model=tei_embedding_endpoint)
    else:
        # create embeddings using local embedding model
        embedder = HuggingFaceBgeEmbeddings(model_name=EMBED_MODEL)

    text_splitter = RecursiveCharacterTextSplitter(
        chunk_size=CHUNK_SIZE, chunk_overlap=CHUNK_OVERLAP, add_start_index=True, separators=get_separators()
    )

    for link in link_list:
        texts = []
        content = parse_html([link])[0][0]
        print(f"[ ingest link ] link: {link} content: {content}")
        encoded_link = encode_filename(link)
        save_path = upload_folder + encoded_link + ".txt"
        doc_path = upload_folder + link + ".txt"
        print(f"[ ingest link ] save_path: {save_path}")
        await save_content_to_local_disk(save_path, content)
        metadata = [dict({"doc_name": str(doc_path)})]

        chunks = text_splitter.split_text(content)

        batch_size = 32
        num_chunks = len(chunks)
        for i in range(0, num_chunks, batch_size):
            batch_chunks = chunks[i : i + batch_size]
            batch_texts = batch_chunks

            _ = PGVector.from_texts(
                texts=batch_texts,
                embedding=embedder,
                metadatas=metadata,
                collection_name=INDEX_NAME,
                connection_string=PG_CONNECTION_STRING,
            )
            print(f"Processed batch {i//batch_size + 1}/{(num_chunks-1)//batch_size + 1}")

    return True


@register_microservice(
    name="opea_service@prepare_doc_pgvector",
    endpoint="/v1/dataprep",
    host="0.0.0.0",
    port=6007,
)
<<<<<<< HEAD
@register_statistics(names=["opea_service@dataprep_pgvector"])
=======
@traceable(run_type="tool")
>>>>>>> 77e0e7be
async def ingest_documents(
    files: Optional[Union[UploadFile, List[UploadFile]]] = File(None), link_list: Optional[str] = Form(None)
):
    print(f"files:{files}")
    print(f"link_list:{link_list}")
    if files and link_list:
        raise HTTPException(status_code=400, detail="Provide either a file or a string list, not both.")

    if files:
        if not isinstance(files, list):
            files = [files]

        if not os.path.exists(upload_folder):
            Path(upload_folder).mkdir(parents=True, exist_ok=True)
        for file in files:
            save_path = upload_folder + file.filename
            await save_file_to_local_disk(save_path, file)

            ingest_doc_to_pgvector(DocPath(path=save_path))
            print(f"Successfully saved file {save_path}")
        return {"status": 200, "message": "Data preparation succeeded"}

    if link_list:
        try:
            link_list = json.loads(link_list)  # Parse JSON string to list
            if not isinstance(link_list, list):
                raise HTTPException(status_code=400, detail="link_list should be a list.")
            await ingest_link_to_pgvector(link_list)
            print(f"Successfully saved link list {link_list}")
            return {"status": 200, "message": "Data preparation succeeded"}
        except json.JSONDecodeError:
            raise HTTPException(status_code=400, detail="Invalid JSON format for link_list.")

    raise HTTPException(status_code=400, detail="Must provide either a file or a string list.")


@register_microservice(
    name="opea_service@prepare_doc_pgvector", endpoint="/v1/dataprep/get_file", host="0.0.0.0", port=6007
)
@traceable(run_type="tool")
async def rag_get_file_structure():
    print("[ dataprep - get file ] start to get file structure")

    if not Path(upload_folder).exists():
        print("No file uploaded, return empty list.")
        return []

    file_content = get_file_structure(upload_folder)
    return file_content


@register_microservice(
    name="opea_service@prepare_doc_pgvector", endpoint="/v1/dataprep/delete_file", host="0.0.0.0", port=6007
)
@traceable(run_type="tool")
async def delete_single_file(file_path: str = Body(..., embed=True)):
    """Delete file according to `file_path`.

    `file_path`:
        - specific file path (e.g. /path/to/file.txt)
        - folder path (e.g. /path/to/folder)
        - "all": delete all files uploaded
    """
    if file_path == "all":
        print("[dataprep - del] delete all files")
        remove_folder_with_ignore(upload_folder)
        assert delete_embeddings(file_path)
        print("[dataprep - del] successfully delete all files.")
        create_upload_folder(upload_folder)
        return {"status": True}

    delete_path = Path(upload_folder + "/" + encode_filename(file_path))
    doc_path = upload_folder + file_path
    print(f"[dataprep - del] delete_path: {delete_path}")

    # partially delete files/folders
    if delete_path.exists():
        # delete file
        if delete_path.is_file():
            try:
                assert delete_embeddings(doc_path)
                delete_path.unlink()
            except Exception as e:
                print(f"[dataprep - del] fail to delete file {delete_path}: {e}")
                return {"status": False}
        # delete folder
        else:
            print("[dataprep - del] delete folder is not supported for now.")
            return {"status": False}
        return {"status": True}
    else:
        raise HTTPException(status_code=404, detail="File/folder not found. Please check del_path.")


if __name__ == "__main__":
    create_upload_folder(upload_folder)
    opea_microservices["opea_service@prepare_doc_pgvector"].start()<|MERGE_RESOLUTION|>--- conflicted
+++ resolved
@@ -173,11 +173,6 @@
     host="0.0.0.0",
     port=6007,
 )
-<<<<<<< HEAD
-@register_statistics(names=["opea_service@dataprep_pgvector"])
-=======
-@traceable(run_type="tool")
->>>>>>> 77e0e7be
 async def ingest_documents(
     files: Optional[Union[UploadFile, List[UploadFile]]] = File(None), link_list: Optional[str] = Form(None)
 ):
@@ -217,7 +212,6 @@
 @register_microservice(
     name="opea_service@prepare_doc_pgvector", endpoint="/v1/dataprep/get_file", host="0.0.0.0", port=6007
 )
-@traceable(run_type="tool")
 async def rag_get_file_structure():
     print("[ dataprep - get file ] start to get file structure")
 
@@ -232,7 +226,6 @@
 @register_microservice(
     name="opea_service@prepare_doc_pgvector", endpoint="/v1/dataprep/delete_file", host="0.0.0.0", port=6007
 )
-@traceable(run_type="tool")
 async def delete_single_file(file_path: str = Body(..., embed=True)):
     """Delete file according to `file_path`.
 
