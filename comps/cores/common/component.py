# Copyright (C) 2024 Intel Corporation
# SPDX-License-Identifier: Apache-2.0

<<<<<<< HEAD
from abc import ABC, abstractmethod

class OpeaComponent(ABC):
    """
    The OpeaComponent class serves as the base class for all components in the GenAIComps.
=======

class OpeaComponent:
    """The OpeaComponent class serves as the base class for all components in the GenAIComps.
>>>>>>> 85b9fcde
    It provides a unified interface and foundational attributes that every derived component inherits and extends.

    Attributes:
        name (str): The name of the component.
        type (str): The type of the component (e.g., 'retriever', 'embedding', 'reranking', 'llm', etc.).
        description (str): A brief description of the component's functionality.
        config (dict): A dictionary containing configuration parameters for the component.
    """

    def __init__(self, name: str, type: str, description: str, config: dict = None):
        """Initializes an OpeaComponent instance with the provided attributes.

        Args:
            name (str): The name of the component.
            type (str): The type of the component.
            description (str): A brief description of the component.
            config (dict, optional): Configuration parameters for the component. Defaults to an empty dictionary.
        """
        self.name = name
        self.type = type
        self.description = description
        self.config = config if config is not None else {}

    def get_meta(self) -> dict:
        """Retrieves metadata about the component, including its name, type, description, and configuration.

        Returns:
            dict: A dictionary containing the component's metadata.
        """
        return {
            "name": self.name,
            "type": self.type,
            "description": self.description,
            "config": self.config,
        }

    def update_config(self, key: str, value):
        """Updates a configuration parameter for the component.

        Args:
            key (str): The configuration parameter's key.
            value: The new value for the configuration parameter.
        """
        self.config[key] = value

    @abstractmethod
    def check_health(self) -> bool:
        """
        Checks the health of the component.

        Returns:
            bool: True if the component is healthy, False otherwise.
        """
        pass

    @abstractmethod
    def invoke(self, *args, **kwargs):
        """
        invoke service accessing using the component.

        Args:
            *args: Positional arguments.
            **kwargs: Keyword arguments.

        Returns:
            Any: The result of the service accessing.
        """
        pass

    def __repr__(self):
        """Provides a string representation of the component for debugging and logging purposes.

        Returns:
            str: A string representation of the OpeaComponent instance.
        """
<<<<<<< HEAD
        return f"OpeaComponent(name={self.name}, type={self.type}, description={self.description})"



class OpeaComponentController(ABC):
    """
    The OpeaComponentController class serves as the base class for managing and orchestrating multiple
    instances of components of the same type. It provides a unified interface for routing tasks, 
    registering components, and dynamically discovering available components.

    Attributes:
        components (dict): A dictionary to store registered components by their unique identifiers.
    """

    def __init__(self):
        """
        Initializes the OpeaComponentController instance with an empty component registry.
        """
        self.components = {}

    def register(self, component):
        """
        Registers an OpeaComponent instance to the controller.

        Args:
            component (OpeaComponent): An instance of a subclass of OpeaComponent to be managed.

        Raises:
            ValueError: If the component is already registered.
        """
        if component.name in self.components:
            raise ValueError(f"Component '{component.name}' is already registered.")
        self.components[component.name] = component

    def discover_and_activate(self):
        """
        Discovers healthy components and activates one.
        If multiple components are healthy, it prioritizes the first registered component.
        """
        for component in self.components:
            if component.check_health():
                self.active_component = component
                print(f"Activated component: {component.name}")
                return
        raise RuntimeError("No healthy components available.")

    def invoke(self, *args, **kwargs):
        """
        Invokes service accessing using the active component.

        Args:
            *args: Positional arguments.
            **kwargs: Keyword arguments.

        Returns:
            Any: The result of the service accessing.

        Raises:
            RuntimeError: If no active component is set.
        """
        if not self.active_component:
            raise RuntimeError("No active component. Call 'discover_and_activate' first.")
        return self.active_component.invoke(*args, **kwargs)

    def list_components(self):
        """
        Lists all registered components.

        Returns:
            list: A list of component IDs that are currently registered.
        """
        return [component.name for component in self.components]

    def __repr__(self):
        """
        Provides a string representation of the controller and its registered components.

        Returns:
            str: A string representation of the OpeaComponentController instance.
        """
        return f"OpeaComponentController(registered_components={self.list_components()})"
=======
        return f"OpeaComponent(name={self.name}, type={self.type}, description={self.description})"
>>>>>>> 85b9fcde
<|MERGE_RESOLUTION|>--- conflicted
+++ resolved
@@ -1,17 +1,11 @@
 # Copyright (C) 2024 Intel Corporation
 # SPDX-License-Identifier: Apache-2.0
 
-<<<<<<< HEAD
 from abc import ABC, abstractmethod
 
 class OpeaComponent(ABC):
     """
     The OpeaComponent class serves as the base class for all components in the GenAIComps.
-=======
-
-class OpeaComponent:
-    """The OpeaComponent class serves as the base class for all components in the GenAIComps.
->>>>>>> 85b9fcde
     It provides a unified interface and foundational attributes that every derived component inherits and extends.
 
     Attributes:
@@ -87,9 +81,7 @@
         Returns:
             str: A string representation of the OpeaComponent instance.
         """
-<<<<<<< HEAD
         return f"OpeaComponent(name={self.name}, type={self.type}, description={self.description})"
-
 
 
 class OpeaComponentController(ABC):
@@ -169,6 +161,3 @@
             str: A string representation of the OpeaComponentController instance.
         """
         return f"OpeaComponentController(registered_components={self.list_components()})"
-=======
-        return f"OpeaComponent(name={self.name}, type={self.type}, description={self.description})"
->>>>>>> 85b9fcde
