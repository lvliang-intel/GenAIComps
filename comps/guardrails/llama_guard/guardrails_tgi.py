# Copyright (C) 2024 Intel Corporation
# SPDX-License-Identifier: Apache-2.0

import os
from typing import List, Union

from langchain_community.utilities.requests import JsonRequestsWrapper
from langchain_huggingface import ChatHuggingFace
from langchain_huggingface.llms import HuggingFaceEndpoint

from comps import GeneratedDoc, ServiceType, TextDoc, opea_microservices, register_microservice

DEFAULT_MODEL = "meta-llama/LlamaGuard-7b"


def get_unsafe_dict(model_id=DEFAULT_MODEL):
    if model_id == "meta-llama/LlamaGuard-7b":
        return {
            "O1": "Violence and Hate",
            "O2": "Sexual Content",
            "O3": "Criminal Planning",
            "O4": "Guns and Illegal Weapons",
            "O5": "Regulated or Controlled Substances",
            "O6": "Self-Harm",
        }
    else:
        # Standard MLCommons taxonomy of hazard
        # https://mlcommons.org/2024/04/mlc-aisafety-v0-5-poc/
        return {
            "S1": "Violent Crimes",
            "S2": "Non-Violent Crimes",
            "S3": "Sex Crimes",
            "S4": "Child Exploitation",
            "S5": "Specialized Advice",
            "S6": "Privacy",
            "S7": "Intellectual Property",
            "S8": "Indiscriminate Weapons",
            "S9": "Hate",
            "S10": "Self-Harm",
            "S11": "Sexual Content",
        }


def get_tgi_service_model_id(endpoint_url, default=DEFAULT_MODEL):
    """Returns Hugging Face repo id for deployed service's info endpoint
    otherwise return default model."""
    try:
        requests = JsonRequestsWrapper()
        info_endpoint = os.path.join(endpoint_url, "info")
        model_info = requests.get(info_endpoint)
        return model_info["model_id"]
    except Exception as e:
        return default


@register_microservice(
    name="opea_service@guardrails_tgi",
    service_type=ServiceType.GUARDRAIL,
    endpoint="/v1/guardrails",
    host="0.0.0.0",
    port=9090,
    input_datatype=Union[GeneratedDoc, TextDoc],
    output_datatype=TextDoc,
)
<<<<<<< HEAD
def safety_guard(input: TextDoc) -> TextDoc:
    response_input_guard = llm_engine_hf.invoke([{"role": "user", "content": input.text}]).content
=======
@traceable(run_type="llm")
def safety_guard(input: Union[GeneratedDoc, TextDoc]) -> TextDoc:
    if isinstance(input, GeneratedDoc):
        messages = [{"role": "user", "content": input.prompt}, {"role": "assistant", "content": input.text}]
    else:
        messages = [{"role": "user", "content": input.text}]
    response_input_guard = llm_engine_hf.invoke(messages).content

>>>>>>> 77e0e7be
    if "unsafe" in response_input_guard:
        unsafe_dict = get_unsafe_dict(llm_engine_hf.model_id)
        policy_violation_level = response_input_guard.split("\n")[1].strip()
        policy_violations = unsafe_dict[policy_violation_level]
        print(f"Violated policies: {policy_violations}")
        res = TextDoc(
            text=f"Violated policies: {policy_violations}, please check your input.", downstream_black_list=[".*"]
        )
    else:
        res = TextDoc(text=input.text)
    return res


if __name__ == "__main__":
    safety_guard_endpoint = os.getenv("SAFETY_GUARD_ENDPOINT", "http://localhost:8080")
    safety_guard_model = os.getenv("SAFETY_GUARD_MODEL_ID", get_tgi_service_model_id(safety_guard_endpoint))
    llm_guard = HuggingFaceEndpoint(
        endpoint_url=safety_guard_endpoint,
        max_new_tokens=100,
        top_k=1,
        top_p=0.95,
        typical_p=0.95,
        temperature=0.01,
        repetition_penalty=1.03,
    )
    # chat engine for server-side prompt templating
    llm_engine_hf = ChatHuggingFace(llm=llm_guard, model_id=safety_guard_model)
    print("guardrails - router] LLM initialized.")
    opea_microservices["opea_service@guardrails_tgi"].start()<|MERGE_RESOLUTION|>--- conflicted
+++ resolved
@@ -62,11 +62,6 @@
     input_datatype=Union[GeneratedDoc, TextDoc],
     output_datatype=TextDoc,
 )
-<<<<<<< HEAD
-def safety_guard(input: TextDoc) -> TextDoc:
-    response_input_guard = llm_engine_hf.invoke([{"role": "user", "content": input.text}]).content
-=======
-@traceable(run_type="llm")
 def safety_guard(input: Union[GeneratedDoc, TextDoc]) -> TextDoc:
     if isinstance(input, GeneratedDoc):
         messages = [{"role": "user", "content": input.prompt}, {"role": "assistant", "content": input.text}]
@@ -74,7 +69,6 @@
         messages = [{"role": "user", "content": input.text}]
     response_input_guard = llm_engine_hf.invoke(messages).content
 
->>>>>>> 77e0e7be
     if "unsafe" in response_input_guard:
         unsafe_dict = get_unsafe_dict(llm_engine_hf.model_id)
         policy_violation_level = response_input_guard.split("\n")[1].strip()
