--- conflicted
+++ resolved
@@ -47,11 +47,7 @@
     service_list="multimodal-bridgetower-embedding-gaudi-serving multimodal-bridgetower-embedding-gaudi-server"
     cd $WORKPATH
     cd comps/embeddings/deployment/docker_compose/
-<<<<<<< HEAD
     docker compose up ${service_list} -d
-=======
-    docker compose -f compose_multimodal_bridgetower_on_intel_hpu.yaml up -d
->>>>>>> 2ca81114
     sleep 30
 }
 
@@ -65,8 +61,8 @@
         echo "Result correct."
     else
         echo "Result wrong. Received was $result"
-        docker logs embedding-multimodal-bridgetower
-        docker logs embedding-multimodal-bridgetower-server
+        docker logs multimodal-bridgetower-embedding-gaudi-serving
+        docker logs multimodal-bridgetower-embedding-gaudi-server
         exit 1
     fi
 }
@@ -81,8 +77,8 @@
         echo "Result correct."
     else
         echo "Result wrong. Received was $result"
-        docker logs embedding-multimodal-bridgetower
-        docker logs embedding-multimodal-bridgetower-server
+        docker logs multimodal-bridgetower-embedding-gaudi-serving
+        docker logs multimodal-bridgetower-embedding-gaudi-server
         exit 1
     fi
 }
@@ -93,7 +89,7 @@
 }
 
 function stop_docker() {
-    cid=$(docker ps -aq --filter "name=embedding-multimodal-bridgetower")
+    cid=$(docker ps -aq --filter "name=multimodal-bridgetower-embedding*")
     if [[ ! -z "$cid" ]]; then docker stop $cid && docker rm $cid && sleep 1s; fi
 }
 
