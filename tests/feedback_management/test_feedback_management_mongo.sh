--- conflicted
+++ resolved
@@ -26,11 +26,10 @@
 }
 
 function start_service() {
-<<<<<<< HEAD
     cd $WORKPATH
+    export FEEDBACK_MANAGEMENT_PORT=11200
+    export TAG=comps
     cd comps/feedback_management/deployment/docker_compose/
-=======
->>>>>>> e49967bc
     docker compose up -d
     sleep 10s
 }
