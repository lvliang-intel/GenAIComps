--- conflicted
+++ resolved
@@ -28,10 +28,7 @@
 function start_service() {
     cd $WORKPATH
     export FEEDBACK_MANAGEMENT_PORT=11200
-<<<<<<< HEAD
     export TAG=comps
-=======
->>>>>>> fadc3d05
     cd comps/feedback_management/deployment/docker_compose/
     docker compose up -d
     sleep 10s
@@ -39,7 +36,7 @@
 
 function validate_microservice() {
     result=$(curl -X 'POST' \
-  http://$ip_address:6016/v1/feedback/create \
+  http://$ip_address:${FEEDBACK_MANAGEMENT_PORT}/v1/feedback/create \
   -H 'accept: application/json' \
   -H 'Content-Type: application/json' \
   -d '{
@@ -74,14 +71,14 @@
         echo "Correct result."
     else
         echo "Incorrect result."
-        docker logs test-comps-feedbackmanagement-mongo-server
+        docker logs feedbackmanagement-mongo-server
         exit 1
     fi
 
 }
 
 function stop_docker() {
-    cid=$(docker ps -aq --filter "name=test-comps*")
+    cid=$(docker ps -aq --filter "name=feedbackmanagement-mongo-*")
     if [[ ! -z "$cid" ]]; then docker stop $cid && docker rm $cid && sleep 1s; fi
 }
 
