﻿#!/bin/bash
# Copyright (C) 2024 Intel Corporation
# SPDX-License-Identifier: Apache-2.0

set -x

WORKPATH=$(dirname "$PWD")
ip_address=$(hostname -I | awk '{print $1}')

export MONGO_HOST=${ip_address}
export MONGO_PORT=27017
export DB_NAME=${DB_NAME:-"Conversations"}
export COLLECTION_NAME=${COLLECTION_NAME:-"test"}

function build_docker_images() {
    cd $WORKPATH
    echo $(pwd)

    docker build --no-cache -t opea/chathistory-mongo:comps --build-arg https_proxy=$https_proxy --build-arg http_proxy=$http_proxy -f comps/chathistory/src/Dockerfile .
    if [ $? -ne 0 ]; then
        echo "opea/chathistory-mongo built fail"
        exit 1
    else
        echo "opea/chathistory-mongo built successful"
    fi
}

function start_service() {
    cd $WORKPATH
    export CHATHISTORY_PORT=11000
<<<<<<< HEAD
    export TAG=comps
=======
>>>>>>> fadc3d05
    cd comps/chathistory/deployment/docker_compose/
    docker compose up -d
    sleep 10s
}

function validate_microservice() {
    result=$(curl -X 'POST' \
  http://${ip_address}:${CHATHISTORY_PORT}/v1/chathistory/create \
  -H 'accept: application/json' \
  -H 'Content-Type: application/json' \
  -d '{
  "data": {
    "messages": "test Messages", "user": "test"
  }
}')
    echo $result
    if [[ ${#result} -eq 26 ]]; then
        echo "Result correct."
    else
        echo "Result wrong."
        docker logs test-comps-chathistory-mongo-server
        exit 1
    fi

}

function stop_docker() {
    cid=$(docker ps -aq --filter "name=test-comps*")
    if [[ ! -z "$cid" ]]; then docker stop $cid && docker rm $cid && sleep 1s; fi
}

function main() {

    stop_docker

    build_docker_images
    start_service

    validate_microservice

    stop_docker
    echo y | docker system prune

}

main<|MERGE_RESOLUTION|>--- conflicted
+++ resolved
@@ -28,10 +28,7 @@
 function start_service() {
     cd $WORKPATH
     export CHATHISTORY_PORT=11000
-<<<<<<< HEAD
     export TAG=comps
-=======
->>>>>>> fadc3d05
     cd comps/chathistory/deployment/docker_compose/
     docker compose up -d
     sleep 10s
@@ -52,14 +49,14 @@
         echo "Result correct."
     else
         echo "Result wrong."
-        docker logs test-comps-chathistory-mongo-server
+        docker logs chathistory-mongo-server
         exit 1
     fi
 
 }
 
 function stop_docker() {
-    cid=$(docker ps -aq --filter "name=test-comps*")
+    cid=$(docker ps -aq --filter "name=chathistory-mongo-*")
     if [[ ! -z "$cid" ]]; then docker stop $cid && docker rm $cid && sleep 1s; fi
 }
 
